--- conflicted
+++ resolved
@@ -183,12 +183,6 @@
         for match in last_matches:
             # we take only the last ones, which do not contain 'SCF'
             if not re.search('SCF', match[0]):
-<<<<<<< HEAD
-                data = np.genfromtxt(StringIO.StringIO(match[1]),
-                             dtype=[int,float,float])
-                i,E,occ = zip(*data)
-                fermi = float(match[2]) * atc.Ha / atc.eV
-=======
                 # python2
                 #data = np.genfromtxt(StringIO.StringIO(match[2]),
                 #             dtype=[int,float,float])
@@ -196,7 +190,6 @@
                              dtype=[int,float,float])
                 i,E,occ = list(zip(*data))
                 fermi = float(match[3]) * atc.Ha / atc.eV
->>>>>>> 5695a133
                 E     = np.array(E)     * atc.Ha / atc.eV
 
                 levels = fu.EnergyLevels(energies=E,occupations=occ, fermi=fermi)
